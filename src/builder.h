// Copyright 2016 Google Inc.
//
// Licensed under the Apache License, Version 2.0 (the "License");
// you may not use this file except in compliance with the License.
// You may obtain a copy of the License at
//
//     http://www.apache.org/licenses/LICENSE-2.0
//
// Unless required by applicable law or agreed to in writing, software
// distributed under the License is distributed on an "AS IS" BASIS,
// WITHOUT WARRANTIES OR CONDITIONS OF ANY KIND, either express or implied.
// See the License for the specific language governing permissions and
// limitations under the License.!

#ifndef BUILDER_H_
#define BUILDER_H_

#include <map>
#include <string>
#include <vector>

#include "common.h"
#include "sentencepiece_model.pb.h"
#include "sentencepiece_processor.h"
#include "third_party/absl/strings/string_view.h"

namespace sentencepiece {
namespace normalizer {

// Builder creates a text normalization rule from user-defined string
// to string mappings. The normalization mapping is compiled into
// a single and compact blob index which is stored into the model proto.
// This class also provides pre-defined rules based on Unicode NFKC.
// https://en.wikipedia.org/wiki/Unicode_equivalence#Normalization
class Builder {
 public:
  Builder() = delete;
  ~Builder() = delete;

  // Basic Unicode character sequence.
  using Chars = std::vector<char32>;

  // String-to-string mapping.
  using CharsMap = std::map<Chars, Chars>;

  static util::Status CompileCharsMap(const CharsMap &chars_map,
                                      std::string *output);

  // Decompiles `blob` into `chars_map`.
  static util::Status DecompileCharsMap(absl::string_view blob,
                                        CharsMap *chars_map);

  // Returns a pre-compiled binary index with `name`.
  static util::Status GetPrecompiledCharsMap(absl::string_view name,
                                             std::string *output);

  // Makes a normalization mapping based on NFKC.
  //
  // Note that Normalizer/Builder classes do not support
  // full NFKC normalization, since full NFKC normalization cannot
  // be implemented with a simple longest matching string-to-string
  // replacement. One unsupported normalization is multiple combining
  // marks.
  //
  // Strings with multiple combining marks cannot correctly
  // be normalized, because it needs to sort the combining marks
  // with Canonical_Combining_Class (CCC).
  // http://unicode.org/reports/tr15/#Multiple_Mark_Figure
  //
  // Example:
  //  Original:    U+1E0B U+0323
  //  Decomposed:  U+0064 U+0307 U+0323
  //  NFKD:        U+0064 U+0323 U+0307 (Combining characters are sorted by CCC)
  //  NFKC:        U+1E0D U+0307 (U+0064 U+0323 => U+1E0D)
  //
  // To support the normalization above with a longest matching, we need to
  // enumerate all possible permutations of combining marks in advance,
  // which is not feasible. For example, suppose the case there are three
  // combining marks X, Y and Z, which are sorted into one canonical order
  // Z, Y, X with NFK(D|C).  In this case, all permutations (XYZ, XZY, YXZ...)
  // are normalized into ZYX. When we implement this normalization with
  // a longest matching, we need to have 3! rules. XYZ=>ZYX, XZY=>ZYX..
  // Since Unicode has more than 100 combining characters, it is not possible
  // to expand all permutations.
  //
  // We will not implement the full NFKC in SentencePiece because
  //  1) It is unusual to see decomposed Unicode characters in real text.
  //  2) Providing a flexible, user-customizable, and self-contained
  //     normalizer is the goal of SentencePiece.
  //
  // TODO(taku): Make NFC, NFD, and NFKD mapping if necessary.
  static util::Status BuildNFKCMap(CharsMap *chars_map);

  // Makes an NFKC-based mapping with NMT specific modifications around
  // whitespaces.
  static util::Status BuildNmtNFKCMap(CharsMap *chars_map);

  // Merge Unicode case folding mapping into `chars_map`.
  static util::Status MergeUnicodeCaseFoldMap(CharsMap *chars_map);

  // Makes NFKC with Unicode case folding.
  static util::Status BuildNFKC_CFMap(CharsMap *chars_map);

  // Makes NMT NFKC with Unicode case folding.
  static util::Status BuildNmtNFKC_CFMap(CharsMap *chars_map);

<<<<<<< HEAD
  static util::Status BuildUncaserMap(CharsMap *chars_map);
  static util::Status BuildRecaserMap(CharsMap *chars_map);

  // Create composition outer_chars_map(chars_map) into `chars_map`.
  static util::Status ComposeCharsMaps(const CharsMap &outer_chars_map, CharsMap *chars_map, bool add_rest);
=======
  // Given NFKC maps, convert them to NFKD.
  static util::Status BuildNFKDMap(CharsMap *chars_map);
>>>>>>> 8cbdf137

  // Builds Chars map save in `filename`.
  // Format:
  // src_uchar1 src_uchar2 ... <tab> trg_uchar1 trg_uchar2...
  // (src|trg)_ucharX must be a hex of Unicode code point.
  static util::Status LoadCharsMap(absl::string_view filename,
                                   CharsMap *chars_map);

  // Saves Chars map to `filename` as TSV.
  static util::Status SaveCharsMap(absl::string_view filename,
                                   const CharsMap &chars_map);

 private:
  FRIEND_TEST(BuilderTest, RemoveRedundantMapTest);

  // Removes redundant rules from `chars_map`.
  // When char_maps have "aa" => "bb" and "a" => "b", the first
  // rule is not necessary since the second rule can cover the first rule.
  static util::Status RemoveRedundantMap(CharsMap *chars_map);
};
}  // namespace normalizer
}  // namespace sentencepiece
#endif  // BUILDER_H_<|MERGE_RESOLUTION|>--- conflicted
+++ resolved
@@ -104,16 +104,14 @@
   // Makes NMT NFKC with Unicode case folding.
   static util::Status BuildNmtNFKC_CFMap(CharsMap *chars_map);
 
-<<<<<<< HEAD
+  // Given NFKC maps, convert them to NFKD.
+  static util::Status BuildNFKDMap(CharsMap *chars_map);
+
   static util::Status BuildUncaserMap(CharsMap *chars_map);
   static util::Status BuildRecaserMap(CharsMap *chars_map);
 
   // Create composition outer_chars_map(chars_map) into `chars_map`.
   static util::Status ComposeCharsMaps(const CharsMap &outer_chars_map, CharsMap *chars_map, bool add_rest);
-=======
-  // Given NFKC maps, convert them to NFKD.
-  static util::Status BuildNFKDMap(CharsMap *chars_map);
->>>>>>> 8cbdf137
 
   // Builds Chars map save in `filename`.
   // Format:
