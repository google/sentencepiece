// Copyright 2016 Google Inc.
//
// Licensed under the Apache License, Version 2.0 (the "License");
// you may not use this file except in compliance with the License.
// You may obtain a copy of the License at
//
//     http://www.apache.org/licenses/LICENSE-2.0
//
// Unless required by applicable law or agreed to in writing, software
// distributed under the License is distributed on an "AS IS" BASIS,
// WITHOUT WARRANTIES OR CONDITIONS OF ANY KIND, either express or implied.
// See the License for the specific language governing permissions and
// limitations under the License.!

#include <map>

#include "filesystem.h"
#include "init.h"
#include "sentencepiece_model.pb.h"
#include "sentencepiece_trainer.h"
#include "third_party/absl/flags/flag.h"
#include "third_party/absl/strings/ascii.h"
#include "third_party/absl/strings/str_join.h"
#include "third_party/absl/strings/str_split.h"
#include "util.h"

using sentencepiece::NormalizerSpec;
using sentencepiece::TrainerSpec;

namespace {
static sentencepiece::TrainerSpec kDefaultTrainerSpec;
static sentencepiece::NormalizerSpec kDefaultNormalizerSpec;
}  // namespace

<<<<<<< HEAD
DEFINE_string(input, "", "comma separated list of input sentences");
DEFINE_string(input_format, kDefaultTrainerSpec.input_format(),
              "Input format. Supported format is `text` or `tsv`.");
DEFINE_string(model_prefix, "", "output model prefix");
DEFINE_string(model_type, "unigram",
              "model algorithm: unigram, bpe, word or char");
DEFINE_int32(vocab_size, kDefaultTrainerSpec.vocab_size(), "vocabulary size");
DEFINE_string(accept_language, "",
              "comma-separated list of languages this model can accept");
DEFINE_int32(self_test_sample_size, kDefaultTrainerSpec.self_test_sample_size(),
             "the size of self test samples");
DEFINE_double(character_coverage, kDefaultTrainerSpec.character_coverage(),
              "character coverage to determine the minimum symbols");
DEFINE_int32(input_sentence_size, kDefaultTrainerSpec.input_sentence_size(),
             "maximum size of sentences the trainer loads");
DEFINE_bool(shuffle_input_sentence,
            kDefaultTrainerSpec.shuffle_input_sentence(),
            "Randomly sample input sentences in advance. Valid when "
            "--input_sentence_size > 0");
DEFINE_int32(seed_sentencepiece_size,
             kDefaultTrainerSpec.seed_sentencepiece_size(),
             "the size of seed sentencepieces");
DEFINE_double(shrinking_factor, kDefaultTrainerSpec.shrinking_factor(),
              "Keeps top shrinking_factor pieces with respect to the loss");
DEFINE_int32(num_threads, kDefaultTrainerSpec.num_threads(),
             "number of threads for training");
DEFINE_int32(num_sub_iterations, kDefaultTrainerSpec.num_sub_iterations(),
             "number of EM sub-iterations");
DEFINE_int32(max_sentencepiece_length,
             kDefaultTrainerSpec.max_sentencepiece_length(),
             "maximum length of sentence piece");
DEFINE_int32(max_sentence_length, kDefaultTrainerSpec.max_sentence_length(),
             "maximum length of sentence in byte");
DEFINE_bool(split_by_unicode_script,
            kDefaultTrainerSpec.split_by_unicode_script(),
            "use Unicode script to split sentence pieces");
DEFINE_bool(split_by_number, kDefaultTrainerSpec.split_by_number(),
            "split tokens by numbers (0-9)");
DEFINE_bool(split_by_whitespace, kDefaultTrainerSpec.split_by_whitespace(),
            "use a white space to split sentence pieces");
DEFINE_bool(split_digits, kDefaultTrainerSpec.split_digits(),
            "split all digits (0-9) into separate pieces");
DEFINE_bool(treat_whitespace_as_suffix,
            kDefaultTrainerSpec.treat_whitespace_as_suffix(),
            "treat whitespace marker as suffix instead of prefix.");
DEFINE_string(control_symbols, "", "comma separated list of control symbols");
DEFINE_string(user_defined_symbols, "",
              "comma separated list of user defined symbols");
DEFINE_string(required_chars, "",
              "UTF8 characters in this flag are always used in the character "
              "set regardless of --character_coverage");
DEFINE_bool(byte_fallback, kDefaultTrainerSpec.byte_fallback(),
            "decompose unknown pieces into UTF-8 byte pieces");
DEFINE_bool(vocabulary_output_piece_score,
            kDefaultTrainerSpec.vocabulary_output_piece_score(),
            "Define score in vocab file");
DEFINE_string(normalization_rule_name, "nmt_nfkc",
              "Normalization rule name. "
              "Choose from nfkc or identity");
DEFINE_string(normalization_rule_tsv, "", "Normalization rule TSV file. ");
DEFINE_string(denormalization_rule_tsv, "", "Denormalization rule TSV file.");
DEFINE_bool(add_dummy_prefix, kDefaultNormalizerSpec.add_dummy_prefix(),
            "Add dummy whitespace at the beginning of text");
DEFINE_bool(remove_extra_whitespaces,
            kDefaultNormalizerSpec.remove_extra_whitespaces(),
            "Removes leading, trailing, and "
            "duplicate internal whitespace");
DEFINE_bool(hard_vocab_limit, kDefaultTrainerSpec.hard_vocab_limit(),
            "If set to false, --vocab_size is considered as a soft limit.");
DEFINE_bool(use_all_vocab, kDefaultTrainerSpec.use_all_vocab(),
            "If set to true, use all tokens as vocab. "
            "Valid for word/char models.");
DEFINE_int32(unk_id, kDefaultTrainerSpec.unk_id(), "Override UNK (<unk>) id.");
DEFINE_int32(bos_id, kDefaultTrainerSpec.bos_id(),
             "Override BOS (<s>) id. Set -1 to disable BOS.");
DEFINE_int32(eos_id, kDefaultTrainerSpec.eos_id(),
             "Override EOS (</s>) id. Set -1 to disable EOS.");
DEFINE_int32(pad_id, kDefaultTrainerSpec.pad_id(),
             "Override PAD (<pad>) id. Set -1 to disable PAD.");
DEFINE_string(unk_piece, kDefaultTrainerSpec.unk_piece(),
              "Override UNK (<unk>) piece.");
DEFINE_string(bos_piece, kDefaultTrainerSpec.bos_piece(),
              "Override BOS (<s>) piece.");
DEFINE_string(eos_piece, kDefaultTrainerSpec.eos_piece(),
              "Override EOS (</s>) piece.");
DEFINE_string(pad_piece, kDefaultTrainerSpec.pad_piece(),
              "Override PAD (<pad>) piece.");
DEFINE_string(unk_surface, kDefaultTrainerSpec.unk_surface(),
              "Dummy surface string for <unk>. In decoding <unk> is decoded to "
              "`unk_surface`.");
DEFINE_bool(add_punctuation,
            false,
            "Add punctuation symbols as symbols");
DEFINE_bool(add_punctuation_cjk,
            false,
            "Add CJK punctuation symbols as symbols");
DEFINE_bool(add_numbers,
            false,
            "Add numbers as symbols");
DEFINE_bool(add_fullwidth_numbers,
            false,
            "Add fullwidth numbers as symbols");
DEFINE_bool(train_extremely_large_corpus,
            kDefaultTrainerSpec.train_extremely_large_corpus(),
            "Increase bit depth for unigram tokenization.");
=======
ABSL_FLAG(std::string, input, "", "comma separated list of input sentences");
ABSL_FLAG(std::string, input_format, kDefaultTrainerSpec.input_format(),
          "Input format. Supported format is `text` or `tsv`.");
ABSL_FLAG(std::string, model_prefix, "", "output model prefix");
ABSL_FLAG(std::string, model_type, "unigram",
          "model algorithm: unigram, bpe, word or char");
ABSL_FLAG(int32, vocab_size, kDefaultTrainerSpec.vocab_size(),
          "vocabulary size");
ABSL_FLAG(std::string, accept_language, "",
          "comma-separated list of languages this model can accept");
ABSL_FLAG(int32, self_test_sample_size,
          kDefaultTrainerSpec.self_test_sample_size(),
          "the size of self test samples");
ABSL_FLAG(double, character_coverage, kDefaultTrainerSpec.character_coverage(),
          "character coverage to determine the minimum symbols");
ABSL_FLAG(std::uint64_t, input_sentence_size,
          kDefaultTrainerSpec.input_sentence_size(),
          "maximum size of sentences the trainer loads");
ABSL_FLAG(bool, shuffle_input_sentence,
          kDefaultTrainerSpec.shuffle_input_sentence(),
          "Randomly sample input sentences in advance. Valid when "
          "--input_sentence_size > 0");
ABSL_FLAG(int32, seed_sentencepiece_size,
          kDefaultTrainerSpec.seed_sentencepiece_size(),
          "the size of seed sentencepieces");
ABSL_FLAG(double, shrinking_factor, kDefaultTrainerSpec.shrinking_factor(),
          "Keeps top shrinking_factor pieces with respect to the loss");
ABSL_FLAG(int32, num_threads, kDefaultTrainerSpec.num_threads(),
          "number of threads for training");
ABSL_FLAG(int32, num_sub_iterations, kDefaultTrainerSpec.num_sub_iterations(),
          "number of EM sub-iterations");
ABSL_FLAG(int32, max_sentencepiece_length,
          kDefaultTrainerSpec.max_sentencepiece_length(),
          "maximum length of sentence piece");
ABSL_FLAG(int32, max_sentence_length, kDefaultTrainerSpec.max_sentence_length(),
          "maximum length of sentence in byte");
ABSL_FLAG(bool, split_by_unicode_script,
          kDefaultTrainerSpec.split_by_unicode_script(),
          "use Unicode script to split sentence pieces");
ABSL_FLAG(bool, split_by_number, kDefaultTrainerSpec.split_by_number(),
          "split tokens by numbers (0-9)");
ABSL_FLAG(bool, split_by_whitespace, kDefaultTrainerSpec.split_by_whitespace(),
          "use a white space to split sentence pieces");
ABSL_FLAG(bool, split_digits, kDefaultTrainerSpec.split_digits(),
          "split all digits (0-9) into separate pieces");
ABSL_FLAG(bool, treat_whitespace_as_suffix,
          kDefaultTrainerSpec.treat_whitespace_as_suffix(),
          "treat whitespace marker as suffix instead of prefix.");
ABSL_FLAG(bool, allow_whitespace_only_pieces,
          kDefaultTrainerSpec.allow_whitespace_only_pieces(),
          "allow pieces that only contain (consecutive) whitespace tokens");
ABSL_FLAG(std::string, control_symbols, "",
          "comma separated list of control symbols");
ABSL_FLAG(std::string, control_symbols_file, "",
          "load control_symbols from file.");
ABSL_FLAG(std::string, user_defined_symbols, "",
          "comma separated list of user defined symbols");
ABSL_FLAG(std::string, user_defined_symbols_file, "",
          "load user_defined_symbols from file.");
ABSL_FLAG(std::string, required_chars, "",
          "UTF8 characters in this flag are always used in the character "
          "set regardless of --character_coverage");
ABSL_FLAG(std::string, required_chars_file, "",
          "load required_chars from file.");
ABSL_FLAG(bool, byte_fallback, kDefaultTrainerSpec.byte_fallback(),
          "decompose unknown pieces into UTF-8 byte pieces");
ABSL_FLAG(bool, vocabulary_output_piece_score,
          kDefaultTrainerSpec.vocabulary_output_piece_score(),
          "Define score in vocab file");
ABSL_FLAG(std::string, normalization_rule_name, "nmt_nfkc",
          "Normalization rule name. "
          "Choose from nfkc or identity");
ABSL_FLAG(std::string, normalization_rule_tsv, "",
          "Normalization rule TSV file. ");
ABSL_FLAG(std::string, denormalization_rule_tsv, "",
          "Denormalization rule TSV file.");
ABSL_FLAG(bool, add_dummy_prefix, kDefaultNormalizerSpec.add_dummy_prefix(),
          "Add dummy whitespace at the beginning of text");
ABSL_FLAG(bool, remove_extra_whitespaces,
          kDefaultNormalizerSpec.remove_extra_whitespaces(),
          "Removes leading, trailing, and "
          "duplicate internal whitespace");
ABSL_FLAG(bool, hard_vocab_limit, kDefaultTrainerSpec.hard_vocab_limit(),
          "If set to false, --vocab_size is considered as a soft limit.");
ABSL_FLAG(bool, use_all_vocab, kDefaultTrainerSpec.use_all_vocab(),
          "If set to true, use all tokens as vocab. "
          "Valid for word/char models.");
ABSL_FLAG(int32, unk_id, kDefaultTrainerSpec.unk_id(),
          "Override UNK (<unk>) id.");
ABSL_FLAG(int32, bos_id, kDefaultTrainerSpec.bos_id(),
          "Override BOS (<s>) id. Set -1 to disable BOS.");
ABSL_FLAG(int32, eos_id, kDefaultTrainerSpec.eos_id(),
          "Override EOS (</s>) id. Set -1 to disable EOS.");
ABSL_FLAG(int32, pad_id, kDefaultTrainerSpec.pad_id(),
          "Override PAD (<pad>) id. Set -1 to disable PAD.");
ABSL_FLAG(std::string, unk_piece, kDefaultTrainerSpec.unk_piece(),
          "Override UNK (<unk>) piece.");
ABSL_FLAG(std::string, bos_piece, kDefaultTrainerSpec.bos_piece(),
          "Override BOS (<s>) piece.");
ABSL_FLAG(std::string, eos_piece, kDefaultTrainerSpec.eos_piece(),
          "Override EOS (</s>) piece.");
ABSL_FLAG(std::string, pad_piece, kDefaultTrainerSpec.pad_piece(),
          "Override PAD (<pad>) piece.");
ABSL_FLAG(std::string, unk_surface, kDefaultTrainerSpec.unk_surface(),
          "Dummy surface string for <unk>. In decoding <unk> is decoded to "
          "`unk_surface`.");
ABSL_FLAG(bool, train_extremely_large_corpus,
          kDefaultTrainerSpec.train_extremely_large_corpus(),
          "Increase bit depth for unigram tokenization.");
ABSL_FLAG(uint32, random_seed, static_cast<uint32>(-1),
          "Seed value for random generator.");

// DP related.
ABSL_FLAG(bool, enable_differential_privacy, false,
          "Whether to add DP while training. Currently supported only by "
          "UNIGRAM model.");

ABSL_FLAG(float, differential_privacy_noise_level, 0.0f,
          "Amount of noise to add for"
          " DP");
ABSL_FLAG(std::uint64_t, differential_privacy_clipping_threshold, 0,
          "Threshold for"
          " clipping the counts for DP");
>>>>>>> 1aafd8d6

void add_custom(std::vector<std::string> &list,
                     sentencepiece::TrainerSpec &spec) {
  for(std::vector<std::string>::iterator it = list.begin(); it != list.end(); ++it) {
    spec.add_user_defined_symbols(*it);
    if (spec.treat_whitespace_as_suffix()) {
      spec.add_user_defined_symbols(*it + "▁");
    } else {
      spec.add_user_defined_symbols("▁" + *it );
    }
  }
}

int main(int argc, char *argv[]) {
  sentencepiece::ScopedResourceDestructor cleaner;
  sentencepiece::ParseCommandLineFlags(argv[0], &argc, &argv, true);

  sentencepiece::TrainerSpec trainer_spec;
  sentencepiece::NormalizerSpec normalizer_spec;
  NormalizerSpec denormalizer_spec;

  CHECK(!absl::GetFlag(FLAGS_input).empty());
  CHECK(!absl::GetFlag(FLAGS_model_prefix).empty());

  if (absl::GetFlag(FLAGS_random_seed) != -1) {
    sentencepiece::SetRandomGeneratorSeed(absl::GetFlag(FLAGS_random_seed));
  }

  auto load_lines = [](absl::string_view filename) {
    std::vector<std::string> lines;
    auto input = sentencepiece::filesystem::NewReadableFile(filename);
    CHECK_OK(input->status());
    std::string line;
    while (input->ReadLine(&line)) lines.emplace_back(line);
    return lines;
  };

// Populates the value from flags to spec.
#define SetTrainerSpecFromFlag(name) \
  trainer_spec.set_##name(absl::GetFlag(FLAGS_##name));

#define SetNormalizerSpecFromFlag(name) \
  normalizer_spec.set_##name(absl::GetFlag(FLAGS_##name));

#define SetTrainerSpecFromFile(name)                                   \
  if (!absl::GetFlag(FLAGS_##name##_file).empty()) {                   \
    const auto lines = load_lines(absl::GetFlag(FLAGS_##name##_file)); \
    trainer_spec.set_##name(absl::StrJoin(lines, ""));                 \
  }

#define SetRepeatedTrainerSpecFromFlag(name)                                \
  if (!absl::GetFlag(FLAGS_##name).empty()) {                               \
    for (const auto &v :                                                    \
         sentencepiece::util::StrSplitAsCSV(absl::GetFlag(FLAGS_##name))) { \
      trainer_spec.add_##name(v);                                           \
    }                                                                       \
  }

#define SetRepeatedTrainerSpecFromFile(name)                               \
  if (!absl::GetFlag(FLAGS_##name##_file).empty()) {                       \
    for (const auto &v : load_lines(absl::GetFlag(FLAGS_##name##_file))) { \
      trainer_spec.add_##name(v);                                          \
    }                                                                      \
  }

  SetRepeatedTrainerSpecFromFlag(input);

  SetTrainerSpecFromFlag(input_format);
  SetTrainerSpecFromFlag(model_prefix);
  SetTrainerSpecFromFlag(vocab_size);
  SetTrainerSpecFromFlag(self_test_sample_size);
  SetTrainerSpecFromFlag(character_coverage);
  SetTrainerSpecFromFlag(input_sentence_size);
  SetTrainerSpecFromFlag(shuffle_input_sentence);
  SetTrainerSpecFromFlag(seed_sentencepiece_size);
  SetTrainerSpecFromFlag(shrinking_factor);
  SetTrainerSpecFromFlag(num_threads);
  SetTrainerSpecFromFlag(num_sub_iterations);
  SetTrainerSpecFromFlag(max_sentencepiece_length);
  SetTrainerSpecFromFlag(max_sentence_length);
  SetTrainerSpecFromFlag(split_by_unicode_script);
  SetTrainerSpecFromFlag(split_by_whitespace);
  SetTrainerSpecFromFlag(split_by_number);
  SetTrainerSpecFromFlag(split_digits);
  SetTrainerSpecFromFlag(byte_fallback);
  SetTrainerSpecFromFlag(treat_whitespace_as_suffix);
  SetTrainerSpecFromFlag(allow_whitespace_only_pieces);
  SetTrainerSpecFromFlag(hard_vocab_limit);
  SetTrainerSpecFromFlag(use_all_vocab);
  SetTrainerSpecFromFlag(unk_id);
  SetTrainerSpecFromFlag(bos_id);
  SetTrainerSpecFromFlag(eos_id);
  SetTrainerSpecFromFlag(pad_id);
  SetTrainerSpecFromFlag(unk_piece);
  SetTrainerSpecFromFlag(bos_piece);
  SetTrainerSpecFromFlag(eos_piece);
  SetTrainerSpecFromFlag(pad_piece);
  SetTrainerSpecFromFlag(unk_surface);
  SetTrainerSpecFromFlag(add_punctuation);
  SetTrainerSpecFromFlag(add_punctuation_cjk);
  SetTrainerSpecFromFlag(add_numbers);
  SetTrainerSpecFromFlag(add_fullwidth_numbers);
  SetTrainerSpecFromFlag(required_chars);
  SetTrainerSpecFromFile(required_chars);
  SetTrainerSpecFromFlag(vocabulary_output_piece_score);
  SetRepeatedTrainerSpecFromFlag(accept_language);
  SetRepeatedTrainerSpecFromFlag(control_symbols);
  SetRepeatedTrainerSpecFromFlag(user_defined_symbols);
  SetTrainerSpecFromFlag(train_extremely_large_corpus);
  // DP related.
  SetTrainerSpecFromFlag(enable_differential_privacy);
  SetTrainerSpecFromFlag(differential_privacy_noise_level);
  SetTrainerSpecFromFlag(differential_privacy_clipping_threshold);

  SetRepeatedTrainerSpecFromFile(control_symbols);
  SetRepeatedTrainerSpecFromFile(user_defined_symbols);

<<<<<<< HEAD
  if(trainer_spec.add_punctuation()) {
    std::vector<std::string> punctuation = {",", ".", "!", "?", "(", ")", "[", "]", "{", "}", "'", "\"", "/", "-", "_"};
    add_custom(punctuation, trainer_spec);
  }

  if(trainer_spec.add_punctuation_cjk()) {
    std::vector<std::string> punctuation_cjk = {"…","‧","、","。","「","」","『","』","【","】","〜","゛","゜","・","﹁","﹂","！","＂","＃","％","＆","＇","（","）","＊","＋","，","－","．","／","：","；","＜","＝","＞","？","＠","［","＼","］","＾","＿","｀","｛","｜","｝","～","｟","｠","￢","￣","￤","ー"};
    add_custom(punctuation_cjk, trainer_spec);
  }

  if(trainer_spec.add_numbers()) {
    std::vector<std::string> numbers = {"0", "1", "2", "3", "4", "5", "6", "7", "8", "9"};
    add_custom(numbers, trainer_spec);
  }

  if(trainer_spec.add_fullwidth_numbers()) {
    std::vector<std::string> symbols = {"０","１","２","３","４","５","６","７","８","９"};
    add_custom(symbols, trainer_spec);
  }

  normalizer_spec.set_name(FLAGS_normalization_rule_name);
=======
  normalizer_spec.set_name(absl::GetFlag(FLAGS_normalization_rule_name));
>>>>>>> 1aafd8d6
  SetNormalizerSpecFromFlag(normalization_rule_tsv);
  SetNormalizerSpecFromFlag(add_dummy_prefix);
  SetNormalizerSpecFromFlag(remove_extra_whitespaces);

  if (!absl::GetFlag(FLAGS_denormalization_rule_tsv).empty()) {
    denormalizer_spec.set_normalization_rule_tsv(
        absl::GetFlag(FLAGS_denormalization_rule_tsv));
    denormalizer_spec.set_add_dummy_prefix(false);
    denormalizer_spec.set_remove_extra_whitespaces(false);
    denormalizer_spec.set_escape_whitespaces(false);
  }

  CHECK_OK(sentencepiece::SentencePieceTrainer::PopulateModelTypeFromString(
      absl::GetFlag(FLAGS_model_type), &trainer_spec));

  CHECK_OK(sentencepiece::SentencePieceTrainer::Train(
      trainer_spec, normalizer_spec, denormalizer_spec));

  return 0;
}<|MERGE_RESOLUTION|>--- conflicted
+++ resolved
@@ -32,113 +32,6 @@
 static sentencepiece::NormalizerSpec kDefaultNormalizerSpec;
 }  // namespace
 
-<<<<<<< HEAD
-DEFINE_string(input, "", "comma separated list of input sentences");
-DEFINE_string(input_format, kDefaultTrainerSpec.input_format(),
-              "Input format. Supported format is `text` or `tsv`.");
-DEFINE_string(model_prefix, "", "output model prefix");
-DEFINE_string(model_type, "unigram",
-              "model algorithm: unigram, bpe, word or char");
-DEFINE_int32(vocab_size, kDefaultTrainerSpec.vocab_size(), "vocabulary size");
-DEFINE_string(accept_language, "",
-              "comma-separated list of languages this model can accept");
-DEFINE_int32(self_test_sample_size, kDefaultTrainerSpec.self_test_sample_size(),
-             "the size of self test samples");
-DEFINE_double(character_coverage, kDefaultTrainerSpec.character_coverage(),
-              "character coverage to determine the minimum symbols");
-DEFINE_int32(input_sentence_size, kDefaultTrainerSpec.input_sentence_size(),
-             "maximum size of sentences the trainer loads");
-DEFINE_bool(shuffle_input_sentence,
-            kDefaultTrainerSpec.shuffle_input_sentence(),
-            "Randomly sample input sentences in advance. Valid when "
-            "--input_sentence_size > 0");
-DEFINE_int32(seed_sentencepiece_size,
-             kDefaultTrainerSpec.seed_sentencepiece_size(),
-             "the size of seed sentencepieces");
-DEFINE_double(shrinking_factor, kDefaultTrainerSpec.shrinking_factor(),
-              "Keeps top shrinking_factor pieces with respect to the loss");
-DEFINE_int32(num_threads, kDefaultTrainerSpec.num_threads(),
-             "number of threads for training");
-DEFINE_int32(num_sub_iterations, kDefaultTrainerSpec.num_sub_iterations(),
-             "number of EM sub-iterations");
-DEFINE_int32(max_sentencepiece_length,
-             kDefaultTrainerSpec.max_sentencepiece_length(),
-             "maximum length of sentence piece");
-DEFINE_int32(max_sentence_length, kDefaultTrainerSpec.max_sentence_length(),
-             "maximum length of sentence in byte");
-DEFINE_bool(split_by_unicode_script,
-            kDefaultTrainerSpec.split_by_unicode_script(),
-            "use Unicode script to split sentence pieces");
-DEFINE_bool(split_by_number, kDefaultTrainerSpec.split_by_number(),
-            "split tokens by numbers (0-9)");
-DEFINE_bool(split_by_whitespace, kDefaultTrainerSpec.split_by_whitespace(),
-            "use a white space to split sentence pieces");
-DEFINE_bool(split_digits, kDefaultTrainerSpec.split_digits(),
-            "split all digits (0-9) into separate pieces");
-DEFINE_bool(treat_whitespace_as_suffix,
-            kDefaultTrainerSpec.treat_whitespace_as_suffix(),
-            "treat whitespace marker as suffix instead of prefix.");
-DEFINE_string(control_symbols, "", "comma separated list of control symbols");
-DEFINE_string(user_defined_symbols, "",
-              "comma separated list of user defined symbols");
-DEFINE_string(required_chars, "",
-              "UTF8 characters in this flag are always used in the character "
-              "set regardless of --character_coverage");
-DEFINE_bool(byte_fallback, kDefaultTrainerSpec.byte_fallback(),
-            "decompose unknown pieces into UTF-8 byte pieces");
-DEFINE_bool(vocabulary_output_piece_score,
-            kDefaultTrainerSpec.vocabulary_output_piece_score(),
-            "Define score in vocab file");
-DEFINE_string(normalization_rule_name, "nmt_nfkc",
-              "Normalization rule name. "
-              "Choose from nfkc or identity");
-DEFINE_string(normalization_rule_tsv, "", "Normalization rule TSV file. ");
-DEFINE_string(denormalization_rule_tsv, "", "Denormalization rule TSV file.");
-DEFINE_bool(add_dummy_prefix, kDefaultNormalizerSpec.add_dummy_prefix(),
-            "Add dummy whitespace at the beginning of text");
-DEFINE_bool(remove_extra_whitespaces,
-            kDefaultNormalizerSpec.remove_extra_whitespaces(),
-            "Removes leading, trailing, and "
-            "duplicate internal whitespace");
-DEFINE_bool(hard_vocab_limit, kDefaultTrainerSpec.hard_vocab_limit(),
-            "If set to false, --vocab_size is considered as a soft limit.");
-DEFINE_bool(use_all_vocab, kDefaultTrainerSpec.use_all_vocab(),
-            "If set to true, use all tokens as vocab. "
-            "Valid for word/char models.");
-DEFINE_int32(unk_id, kDefaultTrainerSpec.unk_id(), "Override UNK (<unk>) id.");
-DEFINE_int32(bos_id, kDefaultTrainerSpec.bos_id(),
-             "Override BOS (<s>) id. Set -1 to disable BOS.");
-DEFINE_int32(eos_id, kDefaultTrainerSpec.eos_id(),
-             "Override EOS (</s>) id. Set -1 to disable EOS.");
-DEFINE_int32(pad_id, kDefaultTrainerSpec.pad_id(),
-             "Override PAD (<pad>) id. Set -1 to disable PAD.");
-DEFINE_string(unk_piece, kDefaultTrainerSpec.unk_piece(),
-              "Override UNK (<unk>) piece.");
-DEFINE_string(bos_piece, kDefaultTrainerSpec.bos_piece(),
-              "Override BOS (<s>) piece.");
-DEFINE_string(eos_piece, kDefaultTrainerSpec.eos_piece(),
-              "Override EOS (</s>) piece.");
-DEFINE_string(pad_piece, kDefaultTrainerSpec.pad_piece(),
-              "Override PAD (<pad>) piece.");
-DEFINE_string(unk_surface, kDefaultTrainerSpec.unk_surface(),
-              "Dummy surface string for <unk>. In decoding <unk> is decoded to "
-              "`unk_surface`.");
-DEFINE_bool(add_punctuation,
-            false,
-            "Add punctuation symbols as symbols");
-DEFINE_bool(add_punctuation_cjk,
-            false,
-            "Add CJK punctuation symbols as symbols");
-DEFINE_bool(add_numbers,
-            false,
-            "Add numbers as symbols");
-DEFINE_bool(add_fullwidth_numbers,
-            false,
-            "Add fullwidth numbers as symbols");
-DEFINE_bool(train_extremely_large_corpus,
-            kDefaultTrainerSpec.train_extremely_large_corpus(),
-            "Increase bit depth for unigram tokenization.");
-=======
 ABSL_FLAG(std::string, input, "", "comma separated list of input sentences");
 ABSL_FLAG(std::string, input_format, kDefaultTrainerSpec.input_format(),
           "Input format. Supported format is `text` or `tsv`.");
@@ -262,7 +155,23 @@
 ABSL_FLAG(std::uint64_t, differential_privacy_clipping_threshold, 0,
           "Threshold for"
           " clipping the counts for DP");
->>>>>>> 1aafd8d6
+
+ABSL_FLAG(bool,
+          add_punctuation,
+          false,
+          "Add punctuation symbols as symbols");
+ABSL_FLAG(bool,
+          add_punctuation_cjk,
+          false,
+          "Add CJK punctuation symbols as symbols");
+ABSL_FLAG(bool,
+          add_numbers,
+          false,
+          "Add numbers as symbols");
+ABSL_FLAG(bool,
+          add_fullwidth_numbers,
+          false,
+          "Add fullwidth numbers as symbols");
 
 void add_custom(std::vector<std::string> &list,
                      sentencepiece::TrainerSpec &spec) {
@@ -380,7 +289,6 @@
   SetRepeatedTrainerSpecFromFile(control_symbols);
   SetRepeatedTrainerSpecFromFile(user_defined_symbols);
 
-<<<<<<< HEAD
   if(trainer_spec.add_punctuation()) {
     std::vector<std::string> punctuation = {",", ".", "!", "?", "(", ")", "[", "]", "{", "}", "'", "\"", "/", "-", "_"};
     add_custom(punctuation, trainer_spec);
@@ -401,10 +309,8 @@
     add_custom(symbols, trainer_spec);
   }
 
-  normalizer_spec.set_name(FLAGS_normalization_rule_name);
-=======
   normalizer_spec.set_name(absl::GetFlag(FLAGS_normalization_rule_name));
->>>>>>> 1aafd8d6
+
   SetNormalizerSpecFromFlag(normalization_rule_tsv);
   SetNormalizerSpecFromFlag(add_dummy_prefix);
   SetNormalizerSpecFromFlag(remove_extra_whitespaces);
